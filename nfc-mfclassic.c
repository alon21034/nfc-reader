--- conflicted
+++ resolved
@@ -252,28 +252,13 @@
   message[0] = 0x03;
 
   if (select_application(pnd, &nt) <= 0) {
-<<<<<<< HEAD
 
   } 
   
   int t = 0;
   if (transmit_message(pnd, &nt, message) <= 0) {
-=======
-    //printf("select_application failed\n");
+
   } 
-  
-  //printf("%s", message);
-  
-  int t = 0;
-  if (transmit_message(pnd, &nt, message) <= 0) {
-
-  }  
-
-  //int t = 0;
-  //if (transmit_message(pnd, &nt, message) <= 0) {
->>>>>>> c79a69a6
-
-  //}  
 
   nfc_close(pnd);
   nfc_exit(context);
